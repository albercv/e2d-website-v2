# See https://help.github.com/articles/ignoring-files/ for more about ignoring files.

# dependencies
/node_modules

# next.js
/.next/
/out/

# production
/build

# debug
npm-debug.log*
yarn-debug.log*
yarn-error.log*
.pnpm-debug.log*

# env files
.env*

# vercel
.vercel

# typescript
*.tsbuildinfo
next-env.d.ts

<<<<<<< HEAD
# contentlayer
.contentlayer/
=======
# contentlayer generated files
.contentlayer/

# SWC cache
.swc/

# macOS
.DS_Store
.DS_Store?
._*
.Spotlight-V100
.Trashes
ehthumbs.db
Thumbs.db

# IDE files
.vscode/
.idea/
*.swp
*.swo
*~

# logs
logs/
*.log

# temporary files
*.tmp
*.temp

# validation reports (generated files)
validation-reports/

# coverage reports
coverage/
.nyc_output/

# jest cache
.jest/
>>>>>>> c3589664
<|MERGE_RESOLUTION|>--- conflicted
+++ resolved
@@ -26,10 +26,6 @@
 *.tsbuildinfo
 next-env.d.ts
 
-<<<<<<< HEAD
-# contentlayer
-.contentlayer/
-=======
 # contentlayer generated files
 .contentlayer/
 
@@ -69,4 +65,6 @@
 
 # jest cache
 .jest/
->>>>>>> c3589664
+
+# contentlayer
+.contentlayer/